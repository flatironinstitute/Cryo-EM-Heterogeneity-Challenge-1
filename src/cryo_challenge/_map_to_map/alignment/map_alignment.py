--- conflicted
+++ resolved
@@ -238,21 +238,12 @@
     volumes_downsampled_j = torch.empty(
         (args.n_j, box_size_ds, box_size_ds, box_size_ds), dtype=torch_dtype
     )
-<<<<<<< HEAD
-    for i, v in enumerate(_volumes_i):
-        volumes_i[i] = downsample_volume(v, box_size_ds)
-        volumes_i[i] /= torch.norm(volumes_i[i])
-    for j, v in enumerate(_volumes_j):
-        volumes_j[j] = downsample_volume(v, box_size_ds)
-        volumes_j[j] /= torch.norm(volumes_j[j])
-
-    box_size_ds = args.downsample_box_size_ds
-=======
     for i, v in enumerate(volumes_i):
         volumes_downsampled_i[i] = downsample_volume(v, box_size_ds)
+        volumes_downsampled_i[i] /= torch.norm(volumes_downsampled_i[i], keepdim=True)
     for j, v in enumerate(volumes_j):
         volumes_downsampled_j[j] = downsample_volume(v, box_size_ds)
->>>>>>> a31d37aa
+        volumes_downsampled_j[j] /= torch.norm(volumes_downsampled_j[j], keepdim=True)
 
     rotations = torch.empty(len(volumes_i), len(volumes_j), 3, 3)
     translations = torch.empty(len(volumes_i), len(volumes_j), 3)
