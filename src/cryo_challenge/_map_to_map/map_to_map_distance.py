--- conflicted
+++ resolved
@@ -418,7 +418,9 @@
         gpuID = self.config["analysis"]["zernike3d_extra_params"]["gpuID"]
         outputPath = self.config["analysis"]["zernike3d_extra_params"]["tmpDir"]
         thr = self.config["analysis"]["zernike3d_extra_params"]["thr"]
-        numProjections = self.config["analysis"]["zernike3d_extra_params"]["numProjections"]
+        numProjections = self.config["analysis"]["zernike3d_extra_params"][
+            "numProjections"
+        ]
 
         # Create output directory
         if not os.path.isdir(outputPath):
@@ -461,22 +463,14 @@
         condabin_path = condabin_path.decode("utf-8").replace("\n", "").replace("*", "")
 
         # Call external program
-<<<<<<< HEAD
         subprocess.check_call(
             f'eval "$({condabin_path} shell.bash hook)" &&'
             f" conda activate flexutils-tensorflow && "
             f"compute_distance_matrix_zernike3deep.py --references_file {references_path} "
-            f"--targets_file {targets_paths} --out_path {outputPath} --gpu {gpuID} "
+            f"--targets_file {targets_paths} --out_path {outputPath} --gpu {gpuID} --num_projections {numProjections}"
             f"--thr {thr}",
             shell=True,
         )
-=======
-        subprocess.check_call(f'eval "$({condabin_path} shell.bash hook)" &&'
-                              f' conda activate flexutils-tensorflow && '
-                              f'compute_distance_matrix_zernike3deep.py --references_file {references_path} '
-                              f'--targets_file {targets_paths} --out_path {outputPath} --gpu {gpuID} --num_projections {numProjections}'
-                              f'--thr {thr}', shell=True)
->>>>>>> 01bd7c7a
 
         # Read distance matrix
         dists = np.load(os.path.join(outputPath, "dist_mat.npy")).T
