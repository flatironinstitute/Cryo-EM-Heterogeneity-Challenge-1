import os
import glob
from natsort import natsorted
import numpy as np
import torch
from torch.utils.data import Dataset
import mrcfile


class SubmissionPreprocessingDataLoader(Dataset):
    """
    Dataset class for loading submission data for preprocessing

    Parameters:
    -----------
    submission_config (dict): dictionary containing submission configuration

    For information on submission config, refer to help documentation by calling
    SubmissionPreprocessingDataLoader.help()

    Returns:
    -------
    data_dict (dict): dictionary containing submission data
    """

    def __init__(self, submission_config):
        self.submission_config = submission_config
        self.validate_submission_config()

        self.submission_paths, self.population_files, self.gt_path = (
            self.extract_submission_paths()
        )
        self.subs_index = [int(idx) for idx in list(self.submission_config.keys())[1:]]
        path_to_gt_ref = os.path.join(
            self.gt_path, self.submission_config["gt"]["ref_align_fname"]
        )

        try:
            self.vol_gt_ref = mrcfile.open(path_to_gt_ref, mode="r").data.astype(
                np.float32
            )

        except FileNotFoundError:
            raise FileNotFoundError(
                f"Reference ground truth volume {path_to_gt_ref} not found"
            )

    def validate_submission_config(self):
        if "gt" not in self.submission_config.keys():
            raise ValueError("Ground truth information not found in submission config")

        for key, value in self.submission_config.items():
            if key == "gt":
                if "path" not in value.keys():
                    raise ValueError("Path not found for ground truth")
                if "box_size" not in value.keys():
                    raise ValueError("Box size not found for ground truth")
                if "pixel_size" not in value.keys():
                    raise ValueError("Pixel size not found for ground truth")
                if "ref_align_fname" not in value.keys():
                    raise ValueError(
                        "Reference align file name not found for ground truth"
                    )
                continue
            else:
                if "path" not in value.keys():
                    raise ValueError(f"Path not found for submission {key}")
                if "name" not in value.keys():
                    raise ValueError(f"Name not found for submission {key}")
                if "box_size" not in value.keys():
                    raise ValueError(f"Box size not found for submission {key}")
                if "pixel_size" not in value.keys():
                    raise ValueError(f"Pixel size not found for submission {key}")
                if "align" not in value.keys():
                    raise ValueError(f"Align not found for submission {key}")
                if "populations_file" not in value.keys():
                    raise ValueError(f"Population file not found for submission {key}")
                if "flip" not in value.keys():
                    raise ValueError(f"Flip not found for submission {key}")
<<<<<<< HEAD
                if "submission_version" not in value.keys():
                    raise ValueError(
                        f"Submission version not found for submission {key}"
                    )
=======

>>>>>>> 26151d34
                if not os.path.exists(value["path"]):
                    raise ValueError(f"Path {value['path']} does not exist")

                if not os.path.isdir(value["path"]):
                    raise ValueError(f"Path {value['path']} is not a directory")

                if not os.path.exists(value["populations_file"]):
                    raise ValueError(
                        f"Population file {value['populations_file']} does not exist"
                    )

        return

    @classmethod
    def help(cls):
        print("Help documentation for SubmissionPreprocessingDataLoader")
        print(
            "SubmissionPreprocessingDataLoader - Dataset class for loading submission data for preprocessing"  # noqa: E501
        )
        print("Parameters:")
        print(
            "submission_config (dict): dictionary containing submission configuration"
        )  # noqa: E501
        print("Submission config should contain the following")
        print("gt: dictionary containing ground truth information")
        print("gt: {")
        print("    path: path to ground truth volumes")
        print("    id: id of ground truth volume")
        print("    box_size: box size of ground truth volume")
        print("    pixel_size: pixel size of ground truth volume")
        print(
            "    align: 0 or 1, 1 if submission needs to be aligned to ground truth, 0 otherwise"  # noqa: E501
        )
        print("}")
        print("submissions: dictionary containing submission information")
        print("submissions: {")
        print("    id: {")
        print("        path: path to submission volume")
        print("        id: id of submission volume")
        print("        box_size: box size of submission volume")
        print("        pixel_size: pixel size of submission volume")
        print(
            "        align: 0 or 1, 1 if submission needs to be aligned to ground truth, 0 otherwise"  # noqa: E501
        )
        print("    }")
        print("}")
        print("id should be an integer starting from 0 and increasing by 1")
        print("Example usage:")
        print("submission_config = {")
        print("    'gt': {")
        print("        'path': 'path_to_gt_volume',")
        print("        'id': 0,")
        print("        'box_size': 64,")
        print("        'pixel_size': 1.0,")
        print("        'align': 0")
        print("    },")
        print("    1: {")
        print("        'path': 'path_to_submission_volume',")
        print("        'id': 1,")
        print("        'box_size': 64,")
        print("        'pixel_size': 1.0,")
        print("        'align': 0")
        print("    }")
        print("}")
        return

    def extract_submission_paths(self):
        submission_paths = []
        population_files = []
        for key, value in self.submission_config.items():
            if key == "gt":
                gt_path = value["path"]

            else:
                submission_paths.append(value["path"])
                population_files.append(value["populations_file"])

        return submission_paths, population_files, gt_path

    def __len__(self):
        return len(self.submission_paths)

    def __getitem__(self, idx):
        vol_paths = natsorted(
            glob.glob(os.path.join(self.submission_paths[idx], "*.mrc"))
        )
        vol_paths = [vol_path for vol_path in vol_paths if "mask" not in vol_path]
        assert len(vol_paths) > 0, "No volumes found in submission directory"

        populations = torch.from_numpy(np.loadtxt(self.population_files[idx]))

        vol0 = mrcfile.open(vol_paths[0], mode="r")
        volumes = torch.zeros(
            (
                len(vol_paths),
                vol0.data.shape[0],
                vol0.data.shape[1],
                vol0.data.shape[2],
            ),
            dtype=torch.float32,
        )
        headers = []
        voxel_sizes = []

        for i, vol_path in enumerate(vol_paths):
            vol = mrcfile.open(vol_path, mode="r")
            volumes[i] = torch.tensor(vol.data.copy())
            headers.append(vol.header)
            voxel_sizes.append(vol.voxel_size)

        data_dict = {
            "volumes": volumes,
            "headers": headers,
            "vol_paths": vol_paths,
            "voxel_sizes": voxel_sizes,
            "config": self.submission_config[str(self.subs_index[idx])],
            "populations": populations,
        }

        return data_dict<|MERGE_RESOLUTION|>--- conflicted
+++ resolved
@@ -77,14 +77,10 @@
                     raise ValueError(f"Population file not found for submission {key}")
                 if "flip" not in value.keys():
                     raise ValueError(f"Flip not found for submission {key}")
-<<<<<<< HEAD
                 if "submission_version" not in value.keys():
                     raise ValueError(
                         f"Submission version not found for submission {key}"
                     )
-=======
-
->>>>>>> 26151d34
                 if not os.path.exists(value["path"]):
                     raise ValueError(f"Path {value['path']} does not exist")
 
