--- conflicted
+++ resolved
@@ -73,13 +73,10 @@
                     raise ValueError(f"Pixel size not found for submission {key}")
                 if "align" not in value.keys():
                     raise ValueError(f"Align not found for submission {key}")
-<<<<<<< HEAD
                 if "populations_file" not in value.keys():
                     raise ValueError(f"Population file not found for submission {key}")
-=======
                 if "flip" not in value.keys():
                     raise ValueError(f"Flip not found for submission {key}")
->>>>>>> 3fae22e5
 
                 if not os.path.exists(value["path"]):
                     raise ValueError(f"Path {value['path']} does not exist")
